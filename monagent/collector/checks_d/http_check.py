#!/bin/env python
"""Monitoring Agent plugin for HTTP/API checks"""

import socket
import time
import json
import re

from httplib2 import Http, HttpLib2Error, httplib
from monagent.collector.checks.services_checks import ServicesCheck, Status
from monagent.collector.checks.check import AgentCheck
from monagent.common.config import get_config

<<<<<<< HEAD
=======
token = None


>>>>>>> 5c642b74
class HTTPCheck(ServicesCheck):

    def __init__(self, name, init_config, agent_config, instances=None):
        super(HTTPCheck, self).__init__(name, init_config, agent_config, instances)

    @staticmethod
    def _load_conf(instance):
        # Fetches the conf
        dimensions = instance.get('dimensions', {})
        username = instance.get('username', None)
        password = instance.get('password', None)
        timeout = int(instance.get('timeout', 10))
        headers = instance.get('headers', {})
        use_keystone = instance.get('use_keystone', False)
        url = instance.get('url', None)
        response_time = instance.get('collect_response_time', False)
        pattern = instance.get('match_pattern', None)
        if url is None:
            raise Exception("Bad configuration. You must specify a url")
        include_content = instance.get('include_content', False)
        ssl = instance.get('disable_ssl_validation', True)
        token = AgentCheck.keystone.get_token()

        return url, username, password, timeout, include_content, headers, response_time, dimensions, ssl, pattern, use_keystone, token

    def _create_status_event(self, status, msg, instance):
        """Does nothing: status events are not yet supported by Mon API"""
        return

    def _check(self, instance):
<<<<<<< HEAD
        addr, username, password, timeout, include_content, headers, response_time, dimensions, disable_ssl_validation, pattern, use_keystone, token = self._load_conf(instance)
        
=======
        addr, username, password, timeout, include_content, headers, response_time, dimensions, disable_ssl_validation, pattern, use_keystone, keystone = self._load_conf(
            instance)

        global token

        self.keystone = keystone
>>>>>>> 5c642b74
        content = ''

        new_dimensions = dimensions.copy()
        if dimensions is not None:
            new_dimensions.update(dimensions)
        new_dimensions['url'] = addr

        start = time.time()
        done = False
        retry = False
        while not done or retry:
            if use_keystone:
                if token:
                    headers["X-Auth-Token"] = token
                    headers["Content-type"] = "application/json"
                else:
                    self.log.warning("Unable to get token, skipping check...")
                    return
            try:
                self.log.debug("Connecting to %s" % addr)
                if disable_ssl_validation:
                    self.warning(
                        "Skipping SSL certificate validation for %s based on configuration" % addr)
                h = Http(timeout=timeout, disable_ssl_certificate_validation=disable_ssl_validation)
                if username is not None and password is not None:
                    h.add_credentials(username, password)
                resp, content = h.request(addr, "GET", headers=headers)

            except socket.timeout, e:
                length = int((time.time() - start) * 1000)
                self.log.info("%s is DOWN, error: %s. Connection failed after %s ms" %
                              (addr, str(e), length))
                self.gauge('http_status', 1, dimensions=new_dimensions)
                return Status.DOWN, "%s is DOWN, error: %s. Connection failed after %s ms" % (addr, str(e), length)

            except HttpLib2Error, e:
                length = int((time.time() - start) * 1000)
                self.log.info("%s is DOWN, error: %s. Connection failed after %s ms" %
                              (addr, str(e), length))
                self.gauge('http_status', 1, dimensions=new_dimensions)
                return Status.DOWN, "%s is DOWN, error: %s. Connection failed after %s ms" % (addr, str(e), length)

            except socket.error, e:
                length = int((time.time() - start) * 1000)
                self.log.info("%s is DOWN, error: %s. Connection failed after %s ms" %
                              (addr, repr(e), length))
                self.gauge('http_status', 1, dimensions=new_dimensions)
                return Status.DOWN, "%s is DOWN, error: %s. Connection failed after %s ms" % (addr, str(e), length)

            except httplib.ResponseNotReady, e:
                length = int((time.time() - start) * 1000)
                self.log.info(
                    "%s is DOWN, error: %s. Network is not routable after %s ms" % (addr, repr(e), length))
                self.gauge('http_status', 1, dimensions=new_dimensions)
                return Status.DOWN, "%s is DOWN, error: %s. Network is not routable after %s ms" % (addr, str(e), length)

            except Exception, e:
                length = int((time.time() - start) * 1000)
                self.log.error(
                    "Unhandled exception %s. Connection failed after %s ms" % (str(e), length))
                self.gauge('http_status', 1, dimensions=new_dimensions)
                return Status.DOWN, "%s is DOWN, error: %s. Connection failed after %s ms" % (addr, str(e), length)

            if response_time:
                # Stop the timer as early as possible
                running_time = time.time() - start
                self.gauge('http_response_time', running_time, dimensions=new_dimensions)

            # Add a 'detail' tag if requested
            if include_content:
                new_dimensions['detail'] = json.dumps(content)

            if int(resp.status) >= 400:
                if use_keystone and int(resp.status) == 401:
                    if retry:
                        return Status.DOWN, "%s is DOWN, unable to get a valid token to connect with" % (addr)
                    else:
                        # Get a new token and retry
                        self.log.warning("Token expired, getting new token and retrying...")
                        HTTPCheck.token = self.keystone.refresh_token()
                        retry = True
                        continue
                else:
                    self.log.info("%s is DOWN, error code: %s" % (addr, str(resp.status)))
                    self.gauge('http_status', 1, dimensions=new_dimensions)
<<<<<<< HEAD
                    return Status.DOWN, "%s is DOWN, error code: %s" % (addr, str(resp.status))
    
=======
                    return

>>>>>>> 5c642b74
            if pattern is not None:
                if re.search(pattern, content, re.DOTALL):
                    self.log.debug("Pattern match successful")
                else:
                    self.log.info("Pattern match failed! '%s' not in '%s'" % (pattern, content))
                    self.gauge('http_status', 1, dimensions=new_dimensions)
                    return Status.DOWN, "Pattern match failed! '%s' not in '%s'" % (pattern, content)

            self.log.debug("%s is UP" % addr)
            self.gauge('http_status', 0, dimensions=new_dimensions)
            done = True
            return Status.UP, "%s is UP" % addr<|MERGE_RESOLUTION|>--- conflicted
+++ resolved
@@ -7,18 +7,12 @@
 import re
 
 from httplib2 import Http, HttpLib2Error, httplib
+
 from monagent.collector.checks.services_checks import ServicesCheck, Status
 from monagent.collector.checks.check import AgentCheck
-from monagent.common.config import get_config
-
-<<<<<<< HEAD
-=======
-token = None
 
 
->>>>>>> 5c642b74
 class HTTPCheck(ServicesCheck):
-
     def __init__(self, name, init_config, agent_config, instances=None):
         super(HTTPCheck, self).__init__(name, init_config, agent_config, instances)
 
@@ -47,17 +41,9 @@
         return
 
     def _check(self, instance):
-<<<<<<< HEAD
-        addr, username, password, timeout, include_content, headers, response_time, dimensions, disable_ssl_validation, pattern, use_keystone, token = self._load_conf(instance)
-        
-=======
-        addr, username, password, timeout, include_content, headers, response_time, dimensions, disable_ssl_validation, pattern, use_keystone, keystone = self._load_conf(
+        addr, username, password, timeout, include_content, headers, response_time, dimensions, disable_ssl_validation, pattern, use_keystone, token = self._load_conf(
             instance)
 
-        global token
-
-        self.keystone = keystone
->>>>>>> 5c642b74
         content = ''
 
         new_dimensions = dimensions.copy()
@@ -88,38 +74,43 @@
 
             except socket.timeout, e:
                 length = int((time.time() - start) * 1000)
-                self.log.info("%s is DOWN, error: %s. Connection failed after %s ms" %
-                              (addr, str(e), length))
+                self.log.info(
+                    "%s is DOWN, error: %s. Connection failed after %s ms" % (addr, str(e), length))
                 self.gauge('http_status', 1, dimensions=new_dimensions)
-                return Status.DOWN, "%s is DOWN, error: %s. Connection failed after %s ms" % (addr, str(e), length)
+                return Status.DOWN, "%s is DOWN, error: %s. Connection failed after %s ms" % (
+                    addr, str(e), length)
 
             except HttpLib2Error, e:
                 length = int((time.time() - start) * 1000)
-                self.log.info("%s is DOWN, error: %s. Connection failed after %s ms" %
-                              (addr, str(e), length))
+                self.log.info(
+                    "%s is DOWN, error: %s. Connection failed after %s ms" % (addr, str(e), length))
                 self.gauge('http_status', 1, dimensions=new_dimensions)
-                return Status.DOWN, "%s is DOWN, error: %s. Connection failed after %s ms" % (addr, str(e), length)
+                return Status.DOWN, "%s is DOWN, error: %s. Connection failed after %s ms" % (
+                    addr, str(e), length)
 
             except socket.error, e:
                 length = int((time.time() - start) * 1000)
-                self.log.info("%s is DOWN, error: %s. Connection failed after %s ms" %
-                              (addr, repr(e), length))
+                self.log.info("%s is DOWN, error: %s. Connection failed after %s ms" % (
+                    addr, repr(e), length))
                 self.gauge('http_status', 1, dimensions=new_dimensions)
-                return Status.DOWN, "%s is DOWN, error: %s. Connection failed after %s ms" % (addr, str(e), length)
+                return Status.DOWN, "%s is DOWN, error: %s. Connection failed after %s ms" % (
+                    addr, str(e), length)
 
             except httplib.ResponseNotReady, e:
                 length = int((time.time() - start) * 1000)
-                self.log.info(
-                    "%s is DOWN, error: %s. Network is not routable after %s ms" % (addr, repr(e), length))
+                self.log.info("%s is DOWN, error: %s. Network is not routable after %s ms" % (
+                    addr, repr(e), length))
                 self.gauge('http_status', 1, dimensions=new_dimensions)
-                return Status.DOWN, "%s is DOWN, error: %s. Network is not routable after %s ms" % (addr, str(e), length)
+                return Status.DOWN, "%s is DOWN, error: %s. Network is not routable after %s ms" % (
+                    addr, str(e), length)
 
             except Exception, e:
                 length = int((time.time() - start) * 1000)
                 self.log.error(
                     "Unhandled exception %s. Connection failed after %s ms" % (str(e), length))
                 self.gauge('http_status', 1, dimensions=new_dimensions)
-                return Status.DOWN, "%s is DOWN, error: %s. Connection failed after %s ms" % (addr, str(e), length)
+                return Status.DOWN, "%s is DOWN, error: %s. Connection failed after %s ms" % (
+                    addr, str(e), length)
 
             if response_time:
                 # Stop the timer as early as possible
@@ -133,7 +124,8 @@
             if int(resp.status) >= 400:
                 if use_keystone and int(resp.status) == 401:
                     if retry:
-                        return Status.DOWN, "%s is DOWN, unable to get a valid token to connect with" % (addr)
+                        return Status.DOWN, "%s is DOWN, unable to get a valid token to connect with" % (
+                            addr)
                     else:
                         # Get a new token and retry
                         self.log.warning("Token expired, getting new token and retrying...")
@@ -143,20 +135,16 @@
                 else:
                     self.log.info("%s is DOWN, error code: %s" % (addr, str(resp.status)))
                     self.gauge('http_status', 1, dimensions=new_dimensions)
-<<<<<<< HEAD
                     return Status.DOWN, "%s is DOWN, error code: %s" % (addr, str(resp.status))
-    
-=======
-                    return
 
->>>>>>> 5c642b74
             if pattern is not None:
                 if re.search(pattern, content, re.DOTALL):
                     self.log.debug("Pattern match successful")
                 else:
                     self.log.info("Pattern match failed! '%s' not in '%s'" % (pattern, content))
                     self.gauge('http_status', 1, dimensions=new_dimensions)
-                    return Status.DOWN, "Pattern match failed! '%s' not in '%s'" % (pattern, content)
+                    return Status.DOWN, "Pattern match failed! '%s' not in '%s'" % (
+                        pattern, content)
 
             self.log.debug("%s is UP" % addr)
             self.gauge('http_status', 0, dimensions=new_dimensions)
